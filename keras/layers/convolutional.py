"""Keras convolution layers and image transformation layers.
"""
# -*- coding: utf-8 -*-
from __future__ import absolute_import

from .. import activations
from .. import backend as K
from .. import constraints
from .. import initializers
from .. import regularizers
from ..engine import InputSpec
<<<<<<< HEAD
from ..engine import Layer
=======
from ..utils import conv_utils
from ..legacy import interfaces
>>>>>>> 4c56f326

# imports for backwards namespace compatibility
# pylint: disable=unused-import
from .pooling import AveragePooling1D
from .pooling import AveragePooling2D
from .pooling import AveragePooling3D
from .pooling import MaxPooling1D
from .pooling import MaxPooling2D
from .pooling import MaxPooling3D
# pylint: enable=unused-import

from tensorflow.python.framework import tensor_shape
from ..utils import conv_utils

from ..legacy.layers import AtrousConvolution1D
from ..legacy.layers import AtrousConvolution2D


class _Conv(Layer):
    """Abstract nD convolution layer (private, used as implementation base).

    This layer creates a convolution kernel that is convolved
    with the layer input to produce a tensor of outputs.
    If `use_bias` is True, a bias vector is created and added to the outputs.
    Finally, if `activation` is not `None`,
    it is applied to the outputs as well.

    # Arguments
        rank: An integer, the rank of the convolution,
            e.g. "2" for 2D convolution.
        filters: Integer, the dimensionality of the output space
            (i.e. the number output of filters in the convolution).
        kernel_size: An integer or tuple/list of n integers, specifying the
            dimensions of the convolution window.
        strides: An integer or tuple/list of n integers,
            specifying the strides of the convolution.
            Specifying any stride value != 1 is incompatible with specifying
            any `dilation_rate` value != 1.
        padding: One of `"valid"` or `"same"` (case-insensitive).
        data_format: A string,
            one of `channels_last` (default) or `channels_first`.
            The ordering of the dimensions in the inputs.
            `channels_last` corresponds to inputs with shape
            `(batch, ..., channels)` while `channels_first` corresponds to
            inputs with shape `(batch, channels, ...)`.
            It defaults to the `image_data_format` value found in your
            Keras config file at `~/.keras/keras.json`.
            If you never set it, then it will be "channels_last".
        dilation_rate: An integer or tuple/list of n integers, specifying
            the dilation rate to use for dilated convolution.
            Currently, specifying any `dilation_rate` value != 1 is
            incompatible with specifying any `strides` value != 1.
        activation: Activation function to use.
            If you don't specify anything, no activation is applied
            (ie. "linear" activation: `a(x) = x`).
        use_bias: Boolean, whether the layer uses a bias vector.
        kernel_initializer: Initializer for the `kernel` weights matrix.
        bias_initializer: Initializer for the bias vector.
        kernel_regularizer: Regularizer function applied to
            the `kernel` weights matrix.
        bias_regularizer: Regularizer function applied to the bias vector.
        activity_regularizer: Regularizer function applied to
            the output of the layer (its "activation")..
        kernel_constraint: Constraint function applied to the kernel matrix.
        bias_constraint: Constraint function applied to the bias vector.
    """

    def __init__(self, rank,
                 filters,
                 kernel_size,
                 strides=1,
                 padding='valid',
                 data_format=None,
                 dilation_rate=1,
                 activation=None,
                 use_bias=True,
                 kernel_initializer='glorot_uniform',
                 bias_initializer='zeros',
                 kernel_regularizer=None,
                 bias_regularizer=None,
                 activity_regularizer=None,
                 kernel_constraint=None,
                 bias_constraint=None,
                 **kwargs):
        super(_Conv, self).__init__(**kwargs)
        self.rank = rank
        self.filters = filters
        self.kernel_size = conv_utils.normalize_tuple(kernel_size, rank, 'kernel_size')
        self.strides = conv_utils.normalize_tuple(strides, rank, 'strides')
        self.padding = conv_utils.normalize_padding(padding)
        self.data_format = conv_utils.normalize_data_format(data_format)
        self.dilation_rate = conv_utils.normalize_tuple(dilation_rate, rank, 'dilation_rate')
        self.activation = activations.get(activation)
        self.use_bias = use_bias
        self.kernel_initializer = initializers.get(kernel_initializer)
        self.bias_initializer = initializers.get(bias_initializer)
        self.kernel_regularizer = regularizers.get(kernel_regularizer)
        self.bias_regularizer = regularizers.get(bias_regularizer)
        self.activity_regularizer = regularizers.get(activity_regularizer)
        self.kernel_constraint = constraints.get(kernel_constraint)
        self.bias_constraint = constraints.get(bias_constraint)
        self.input_spec = InputSpec(ndim=self.rank + 2)

    def build(self, input_shape):
        input_shape = tensor_shape.TensorShape(input_shape).as_list()
        if self.data_format == 'channels_first':
            channel_axis = 1
        else:
            channel_axis = -1
        if input_shape[channel_axis] is None:
            raise ValueError('The channel dimension of the inputs '
                             'should be defined. Found `None`.')
        input_dim = input_shape[channel_axis]
        kernel_shape = self.kernel_size + (input_dim, self.filters)

        self.kernel = self.add_weight(kernel_shape,
                                      initializer=self.kernel_initializer,
                                      name='kernel',
                                      regularizer=self.kernel_regularizer,
                                      constraint=self.kernel_constraint)
        if self.use_bias:
            self.bias = self.add_weight((self.filters,),
                                        initializer=self.bias_initializer,
                                        name='bias',
                                        regularizer=self.bias_regularizer,
                                        constraint=self.bias_constraint)
        else:
            self.bias = None
        # Set input spec.
        self.input_spec = InputSpec(ndim=self.rank + 2,
                                    axes={channel_axis: input_dim})
        self.built = True

    def call(self, inputs):
        if self.rank == 1:
            outputs = K.conv1d(
                inputs,
                self.kernel,
                strides=self.strides[0],
                padding=self.padding,
                data_format=self.data_format,
                dilation_rate=self.dilation_rate[0])
        if self.rank == 2:
            outputs = K.conv2d(
                inputs,
                self.kernel,
                strides=self.strides,
                padding=self.padding,
                data_format=self.data_format,
                dilation_rate=self.dilation_rate)
        if self.rank == 3:
            outputs = K.conv3d(
                inputs,
                self.kernel,
                strides=self.strides,
                padding=self.padding,
                data_format=self.data_format,
                dilation_rate=self.dilation_rate)

        if self.use_bias:
            outputs = K.bias_add(
                outputs,
                self.bias,
                data_format=self.data_format)

        if self.activation is not None:
            return self.activation(outputs)
        return outputs

    def _compute_output_shape(self, input_shape):
        input_shape = tensor_shape.TensorShape(input_shape).as_list()
        if self.data_format == 'channels_last':
            space = input_shape[1:-1]
            new_space = []
            for i in range(len(space)):
                new_dim = conv_utils.conv_output_length(
                    space[i],
                    self.kernel_size[i],
                    padding=self.padding,
                    stride=self.strides[i],
                    dilation=self.dilation_rate[i])
                new_space.append(new_dim)
            return tensor_shape.TensorShape([input_shape[0]] + new_space + [self.filters])
        else:
            space = input_shape[2:]
            new_space = []
            for i in range(len(space)):
                new_dim = conv_utils.conv_output_length(
                    space[i],
                    self.kernel_size[i],
                    padding=self.padding,
                    stride=self.strides[i],
                    dilation=self.dilation_rate[i])
                new_space.append(new_dim)
            return tensor_shape.TensorShape([input_shape[0], self.filters] + new_space)

    def get_config(self):
        config = {
            'rank': self.rank,
            'filters': self.filters,
            'kernel_size': self.kernel_size,
            'strides': self.strides,
            'padding': self.padding,
            'data_format': self.data_format,
            'dilation_rate': self.dilation_rate,
            'activation': activations.serialize(self.activation),
            'use_bias': self.use_bias,
            'kernel_initializer': initializers.serialize(self.kernel_initializer),
            'bias_initializer': initializers.serialize(self.kernel_initializer),
            'kernel_regularizer': regularizers.serialize(self.kernel_regularizer),
            'bias_regularizer': regularizers.serialize(self.bias_regularizer),
            'activity_regularizer': regularizers.serialize(self.activity_regularizer),
            'kernel_constraint': constraints.serialize(self.kernel_constraint),
            'bias_constraint': constraints.serialize(self.bias_constraint)
        }
        base_config = super(_Conv, self).get_config()
        return dict(list(base_config.items()) + list(config.items()))


class Conv1D(_Conv):
    """1D convolution layer (e.g. temporal convolution).

    This layer creates a convolution kernel that is convolved
    with the layer input over a single spatial (or temporal) dimension
    to produce a tensor of outputs.
    If `use_bias` is True, a bias vector is created and added to the outputs.
    Finally, if `activation` is not `None`,
    it is applied to the outputs as well.

    When using this layer as the first layer in a model,
    provide an `input_shape` argument
    (tuple of integers or `None`, e.g.
    `(10, 128)` for sequences of 10 vectors of 128-dimensional vectors,
    or `(None, 128)` for variable-length sequences of 128-dimensional vectors.

    # Arguments
        filters: Integer, the dimensionality of the output space
            (i.e. the number output of filters in the convolution).
        kernel_size: An integer or tuple/list of a single integer,
            specifying the length of the 1D convolution window.
        strides: An integer or tuple/list of a single integer,
            specifying the stride length of the convolution.
            Specifying any stride value != 1 is incompatible with specifying
            any `dilation_rate` value != 1.
        padding: One of `"valid"`, `"causal"` or `"same"` (case-insensitive).
            `"causal"` results in causal (dilated) convolutions, e.g. output[t]
            depends solely on input[:t-1]. Useful when modeling temporal data
            where the model should not violate the temporal order.
            See [WaveNet: A Generative Model for Raw Audio, section 2.1](https://arxiv.org/abs/1609.03499).
        dilation_rate: an integer or tuple/list of a single integer, specifying
            the dilation rate to use for dilated convolution.
            Currently, specifying any `dilation_rate` value != 1 is
            incompatible with specifying any `strides` value != 1.
        activation: Activation function to use.
            If you don't specify anything, no activation is applied
            (ie. "linear" activation: `a(x) = x`).
        use_bias: Boolean, whether the layer uses a bias vector.
        kernel_initializer: Initializer for the `kernel` weights matrix.
        bias_initializer: Initializer for the bias vector.
        kernel_regularizer: Regularizer function applied to
            the `kernel` weights matrix.
        bias_regularizer: Regularizer function applied to the bias vector.
        activity_regularizer: Regularizer function applied to
            the output of the layer (its "activation")..
        kernel_constraint: Constraint function applied to the kernel matrix.
        bias_constraint: Constraint function applied to the bias vector.

    # Input shape
        3D tensor with shape: `(batch_size, steps, input_dim)`

    # Output shape
        3D tensor with shape: `(batch_size, new_steps, filters)`
        `steps` value might have changed due to padding or strides.
    """

    @interfaces.legacy_conv1d_support
    def __init__(self, filters,
                 kernel_size,
                 strides=1,
                 padding='valid',
                 dilation_rate=1,
                 activation=None,
                 use_bias=True,
                 kernel_initializer='glorot_uniform',
                 bias_initializer='zeros',
                 kernel_regularizer=None,
                 bias_regularizer=None,
                 activity_regularizer=None,
                 kernel_constraint=None,
                 bias_constraint=None,
                 **kwargs):
        super(Conv1D, self).__init__(
            rank=1,
            filters=filters,
            kernel_size=kernel_size,
            strides=strides,
            padding=padding,
            data_format='channels_last',
            dilation_rate=dilation_rate,
            activation=activation,
            use_bias=use_bias,
            kernel_initializer=kernel_initializer,
            bias_initializer=bias_initializer,
            kernel_regularizer=kernel_regularizer,
            bias_regularizer=bias_regularizer,
            activity_regularizer=activity_regularizer,
            kernel_constraint=kernel_constraint,
            bias_constraint=bias_constraint,
            **kwargs)
        self.input_spec = InputSpec(ndim=3)

    def get_config(self):
        config = super(Conv1D, self).get_config()
        config.pop('rank')
        config.pop('data_format')
        return config


class Conv2D(_Conv):
    """2D convolution layer (e.g. spatial convolution over images).

    This layer creates a convolution kernel that is convolved
    with the layer input to produce a tensor of
    outputs. If `use_bias` is True,
    a bias vector is created and added to the outputs. Finally, if
    `activation` is not `None`, it is applied to the outputs as well.

    When using this layer as the first layer in a model,
    provide the keyword argument `input_shape`
    (tuple of integers, does not include the sample axis),
    e.g. `input_shape=(128, 128, 3)` for 128x128 RGB pictures
    in `data_format="channels_last"`.

    # Arguments
        filters: Integer, the dimensionality of the output space
            (i.e. the number output of filters in the convolution).
        kernel_size: An integer or tuple/list of 2 integers, specifying the
            width and height of the 2D convolution window.
            Can be a single integer to specify the same value for
            all spatial dimensions.
        strides: An integer or tuple/list of 2 integers,
            specifying the strides of the convolution along the width and height.
            Can be a single integer to specify the same value for
            all spatial dimensions.
            Specifying any stride value != 1 is incompatible with specifying
            any `dilation_rate` value != 1.
        padding: one of `"valid"` or `"same"` (case-insensitive).
        data_format: A string,
            one of `channels_last` (default) or `channels_first`.
            The ordering of the dimensions in the inputs.
            `channels_last` corresponds to inputs with shape
            `(batch, width, height, channels)` while `channels_first`
            corresponds to inputs with shape
            `(batch, channels, width, height)`.
            It defaults to the `image_data_format` value found in your
            Keras config file at `~/.keras/keras.json`.
            If you never set it, then it will be "channels_last".
        dilation_rate: an integer or tuple/list of 2 integers, specifying
            the dilation rate to use for dilated convolution.
            Can be a single integer to specify the same value for
            all spatial dimensions.
            Currently, specifying any `dilation_rate` value != 1 is
            incompatible with specifying any stride value != 1.
        activation: Activation function to use.
            If you don't specify anything, no activation is applied
            (ie. "linear" activation: `a(x) = x`).
        use_bias: Boolean, whether the layer uses a bias vector.
        kernel_initializer: Initializer for the `kernel` weights matrix.
        bias_initializer: Initializer for the bias vector.
        kernel_regularizer: Regularizer function applied to
            the `kernel` weights matrix.
        bias_regularizer: Regularizer function applied to the bias vector.
        activity_regularizer: Regularizer function applied to
            the output of the layer (its "activation")..
        kernel_constraint: Constraint function applied to the kernel matrix.
        bias_constraint: Constraint function applied to the bias vector.

    # Input shape
        4D tensor with shape:
        `(samples, channels, rows, cols)` if data_format='channels_first'
        or 4D tensor with shape:
        `(samples, rows, cols, channels)` if data_format='channels_last'.

    # Output shape
        4D tensor with shape:
        `(samples, filters, new_rows, new_cols)` if data_format='channels_first'
        or 4D tensor with shape:
        `(samples, new_rows, new_cols, filters)` if data_format='channels_last'.
        `rows` and `cols` values might have changed due to padding.
    """

    @interfaces.legacy_conv2d_support
    def __init__(self, filters,
                 kernel_size,
                 strides=(1, 1),
                 padding='valid',
                 data_format=None,
                 dilation_rate=(1, 1),
                 activation=None,
                 use_bias=True,
                 kernel_initializer='glorot_uniform',
                 bias_initializer='zeros',
                 kernel_regularizer=None,
                 bias_regularizer=None,
                 activity_regularizer=None,
                 kernel_constraint=None,
                 bias_constraint=None,
                 **kwargs):
        super(Conv2D, self).__init__(
            rank=2,
            filters=filters,
            kernel_size=kernel_size,
            strides=strides,
            padding=padding,
            data_format=data_format,
            dilation_rate=dilation_rate,
            activation=activation,
            use_bias=use_bias,
            kernel_initializer=kernel_initializer,
            bias_initializer=bias_initializer,
            kernel_regularizer=kernel_regularizer,
            bias_regularizer=bias_regularizer,
            activity_regularizer=activity_regularizer,
            kernel_constraint=kernel_constraint,
            bias_constraint=bias_constraint,
            **kwargs)
        self.input_spec = InputSpec(ndim=4)

    def get_config(self):
        config = super(Conv2D, self).get_config()
        config.pop('rank')
        return config


class Conv3D(_Conv):
    """3D convolution layer (e.g. spatial convolution over volumes).

    This layer creates a convolution kernel that is convolved
    with the layer input to produce a tensor of
    outputs. If `use_bias` is True,
    a bias vector is created and added to the outputs. Finally, if
    `activation` is not `None`, it is applied to the outputs as well.

    When using this layer as the first layer in a model,
    provide the keyword argument `input_shape`
    (tuple of integers, does not include the sample axis),
    e.g. `input_shape=(128, 128, 128, 3)` for 128x128x128 volumes
    with a single channel,
    in `data_format="channels_last"`.

    # Arguments
        filters: Integer, the dimensionality of the output space
            (i.e. the number output of filters in the convolution).
        kernel_size: An integer or tuple/list of 3 integers, specifying the
            width and height of the 3D convolution window.
            Can be a single integer to specify the same value for
            all spatial dimensions.
        strides: An integer or tuple/list of 3 integers,
            specifying the strides of the convolution along each spatial dimension.
            Can be a single integer to specify the same value for
            all spatial dimensions.
            Specifying any stride value != 1 is incompatible with specifying
            any `dilation_rate` value != 1.
        padding: one of `"valid"` or `"same"` (case-insensitive).
        data_format: A string,
            one of `channels_last` (default) or `channels_first`.
            The ordering of the dimensions in the inputs.
            `channels_last` corresponds to inputs with shape
            `(batch, spatial_dim1, spatial_dim2, spatial_dim3, channels)`
            while `channels_first` corresponds to inputs with shape
            `(batch, channels, spatial_dim1, spatial_dim2, spatial_dim3)`.
            It defaults to the `image_data_format` value found in your
            Keras config file at `~/.keras/keras.json`.
            If you never set it, then it will be "channels_last".
        dilation_rate: an integer or tuple/list of 3 integers, specifying
            the dilation rate to use for dilated convolution.
            Can be a single integer to specify the same value for
            all spatial dimensions.
            Currently, specifying any `dilation_rate` value != 1 is
            incompatible with specifying any stride value != 1.
        activation: Activation function to use.
            If you don't specify anything, no activation is applied
            (ie. "linear" activation: `a(x) = x`).
        use_bias: Boolean, whether the layer uses a bias vector.
        kernel_initializer: Initializer for the `kernel` weights matrix.
        bias_initializer: Initializer for the bias vector.
        kernel_regularizer: Regularizer function applied to
            the `kernel` weights matrix.
        bias_regularizer: Regularizer function applied to the bias vector.
        activity_regularizer: Regularizer function applied to
            the output of the layer (its "activation")..
        kernel_constraint: Constraint function applied to the kernel matrix.
        bias_constraint: Constraint function applied to the bias vector.

    # Input shape
        5D tensor with shape:
        `(samples, channels, conv_dim1, conv_dim2, conv_dim3)` if data_format='channels_first'
        or 5D tensor with shape:
        `(samples, conv_dim1, conv_dim2, conv_dim3, channels)` if data_format='channels_last'.

    # Output shape
        5D tensor with shape:
        `(samples, filters, new_conv_dim1, new_conv_dim2, new_conv_dim3)` if data_format='channels_first'
        or 5D tensor with shape:
        `(samples, new_conv_dim1, new_conv_dim2, new_conv_dim3, filters)` if data_format='channels_last'.
        `new_conv_dim1`, `new_conv_dim2` and `new_conv_dim3` values might have changed due to padding.
    """

    @interfaces.legacy_conv3d_support
    def __init__(self, filters,
                 kernel_size,
                 strides=(1, 1, 1),
                 padding='valid',
                 data_format=None,
                 dilation_rate=(1, 1, 1),
                 activation=None,
                 use_bias=True,
                 kernel_initializer='glorot_uniform',
                 bias_initializer='zeros',
                 kernel_regularizer=None,
                 bias_regularizer=None,
                 activity_regularizer=None,
                 kernel_constraint=None,
                 bias_constraint=None,
                 **kwargs):
        super(Conv3D, self).__init__(
            rank=3,
            filters=filters,
            kernel_size=kernel_size,
            strides=strides,
            padding=padding,
            data_format=data_format,
            dilation_rate=dilation_rate,
            activation=activation,
            use_bias=use_bias,
            kernel_initializer=kernel_initializer,
            bias_initializer=bias_initializer,
            kernel_regularizer=kernel_regularizer,
            bias_regularizer=bias_regularizer,
            activity_regularizer=activity_regularizer,
            kernel_constraint=kernel_constraint,
            bias_constraint=bias_constraint,
            **kwargs)
        self.input_spec = InputSpec(ndim=5)

    def get_config(self):
        config = super(Conv3D, self).get_config()
        config.pop('rank')
        return config


class Conv2DTranspose(Conv2D):
    """Transposed convolution layer (sometimes called Deconvolution).

    The need for transposed convolutions generally arises
    from the desire to use a transformation going in the opposite direction
    of a normal convolution, i.e., from something that has the shape of the
    output of some convolution to something that has the shape of its input
    while maintaining a connectivity pattern that is compatible with
    said convolution.

    When using this layer as the first layer in a model,
    provide the keyword argument `input_shape`
    (tuple of integers, does not include the sample axis),
    e.g. `input_shape=(128, 128, 3)` for 128x128 RGB pictures
    in `data_format="channels_last"`.

    # Arguments
        filters: Integer, the dimensionality of the output space
            (i.e. the number output of filters in the convolution).
        kernel_size: An integer or tuple/list of 2 integers, specifying the
            width and height of the 2D convolution window.
            Can be a single integer to specify the same value for
            all spatial dimensions.
        strides: An integer or tuple/list of 2 integers,
            specifying the strides of the convolution along the width and height.
            Can be a single integer to specify the same value for
            all spatial dimensions.
            Specifying any stride value != 1 is incompatible with specifying
            any `dilation_rate` value != 1.
        padding: one of `"valid"` or `"same"` (case-insensitive).
        data_format: A string,
            one of `channels_last` (default) or `channels_first`.
            The ordering of the dimensions in the inputs.
            `channels_last` corresponds to inputs with shape
            `(batch, width, height, channels)` while `channels_first`
            corresponds to inputs with shape
            `(batch, channels, width, height)`.
            It defaults to the `image_data_format` value found in your
            Keras config file at `~/.keras/keras.json`.
            If you never set it, then it will be "channels_last".
        dilation_rate: an integer or tuple/list of 2 integers, specifying
            the dilation rate to use for dilated convolution.
            Can be a single integer to specify the same value for
            all spatial dimensions.
            Currently, specifying any `dilation_rate` value != 1 is
            incompatible with specifying any stride value != 1.
        activation: Activation function to use.
            If you don't specify anything, no activation is applied
            (ie. "linear" activation: `a(x) = x`).
        use_bias: Boolean, whether the layer uses a bias vector.
        kernel_initializer: Initializer for the `kernel` weights matrix.
        bias_initializer: Initializer for the bias vector.
        kernel_regularizer: Regularizer function applied to
            the `kernel` weights matrix.
        bias_regularizer: Regularizer function applied to the bias vector.
        activity_regularizer: Regularizer function applied to
            the output of the layer (its "activation")..
        kernel_constraint: Constraint function applied to the kernel matrix.
        bias_constraint: Constraint function applied to the bias vector.

    # Input shape
        4D tensor with shape:
        `(batch, channels, rows, cols)` if data_format='channels_first'
        or 4D tensor with shape:
        `(batch, rows, cols, channels)` if data_format='channels_last'.

    # Output shape
        4D tensor with shape:
        `(batch, filters, new_rows, new_cols)` if data_format='channels_first'
        or 4D tensor with shape:
        `(batch, new_rows, new_cols, filters)` if data_format='channels_last'.
        `rows` and `cols` values might have changed due to padding.

    # References
        - [A guide to convolution arithmetic for deep learning](https://arxiv.org/abs/1603.07285v1)
        - [Deconvolutional Networks](http://www.matthewzeiler.com/pubs/cvpr2010/cvpr2010.pdf)
    """

    @interfaces.legacy_deconv2d_support
    def __init__(self, filters,
                 kernel_size,
                 strides=(1, 1),
                 padding='valid',
                 data_format='channels_last',
                 activation=None,
                 use_bias=True,
                 kernel_initializer='glorot_uniform',
                 bias_initializer='zeros',
                 kernel_regularizer=None,
                 bias_regularizer=None,
                 activity_regularizer=None,
                 kernel_constraint=None,
                 bias_constraint=None,
                 **kwargs):
        super(Conv2DTranspose, self).__init__(
            filters,
            kernel_size,
            strides=strides,
            padding=padding,
            data_format=data_format,
            activation=activation,
            use_bias=use_bias,
            kernel_initializer=kernel_initializer,
            bias_initializer=bias_initializer,
            kernel_regularizer=kernel_regularizer,
            bias_regularizer=bias_regularizer,
            activity_regularizer=activity_regularizer,
            kernel_constraint=kernel_constraint,
            bias_constraint=bias_constraint,
            **kwargs)
        self.input_spec = InputSpec(ndim=4)

    def build(self, input_shape):
        input_shape = tensor_shape.TensorShape(input_shape).as_list()
        if len(input_shape) != 4:
            raise ValueError('Inputs should have rank ' +
                             str(4) +
                             '; Received input shape:', str(input_shape))
        if self.data_format == 'channels_first':
            channel_axis = 1
        else:
            channel_axis = -1
        if input_shape[channel_axis] is None:
            raise ValueError('The channel dimension of the inputs '
                             'should be defined. Found `None`.')
        input_dim = input_shape[channel_axis]
        kernel_shape = self.kernel_size + (self.filters, input_dim)

        self.kernel = self.add_weight(kernel_shape,
                                      initializer=self.kernel_initializer,
                                      name='kernel',
                                      regularizer=self.kernel_regularizer,
                                      constraint=self.kernel_constraint)
        if self.use_bias:
            self.bias = self.add_weight((self.filters,),
                                        initializer=self.bias_initializer,
                                        name='bias',
                                        regularizer=self.bias_regularizer,
                                        constraint=self.bias_constraint)
        else:
            self.bias = None
        # Set input spec.
        self.input_spec = InputSpec(ndim=4, axes={channel_axis: input_dim})
        self.built = True

    def call(self, inputs):
        input_shape = K.shape(inputs)
        batch_size = input_shape[0]
        if self.data_format == 'channels_first':
            h_axis, w_axis = 2, 3
        else:
            h_axis, w_axis = 1, 2

        height, width = input_shape[h_axis], input_shape[w_axis]
        kernel_h, kernel_w = self.kernel_size
        stride_h, stride_w = self.strides

        # Infer the dynamic output shape:
        out_height = conv_utils.deconv_length(height,
                                              stride_h, kernel_h,
                                              self.padding)
        out_width = conv_utils.deconv_length(width,
                                             stride_w, kernel_w,
                                             self.padding)
        if self.data_format == 'channels_first':
            output_shape = (batch_size, self.filters, out_height, out_width)
        else:
            output_shape = (batch_size, out_height, out_width, self.filters)

        outputs = K.conv2d_transpose(
            inputs,
            self.kernel,
            output_shape,
            self.strides,
            padding=self.padding,
            data_format=self.data_format)

        if self.bias:
            outputs = K.bias_add(
                outputs,
                self.bias,
                data_format=self.data_format)

        if self.activation is not None:
            return self.activation(outputs)
        return outputs

    def _compute_output_shape(self, input_shape):
        input_shape = tensor_shape.TensorShape(input_shape).as_list()
        output_shape = list(input_shape)
        if self.data_format == 'channels_first':
            c_axis, h_axis, w_axis = 1, 2, 3
        else:
            c_axis, h_axis, w_axis = 3, 1, 2

        kernel_h, kernel_w = self.kernel_size
        stride_h, stride_w = self.strides

        output_shape[c_axis] = self.filters
        output_shape[h_axis] = conv_utils.deconv_length(
            output_shape[h_axis], stride_h, kernel_h, self.padding)
        output_shape[w_axis] = conv_utils.deconv_length(
            output_shape[w_axis], stride_w, kernel_w, self.padding)
        return tensor_shape.TensorShape(output_shape)

    def get_config(self):
        config = super(Conv2DTranspose, self).get_config()
        config.pop('dilation_rate')
        return config


class SeparableConv2D(Conv2D):
    """Depthwise separable 2D convolution.

    Separable convolutions consist in first performing
    a depthwise spatial convolution
    (which acts on each input channel separately)
    followed by a pointwise convolution which mixes together the resulting
    output channels. The `depth_multiplier` argument controls how many
    output channels are generated per input channel in the depthwise step.

    Intuitively, separable convolutions can be understood as
    a way to factorize a convolution kernel into two smaller kernels,
    or as an extreme version of an Inception block.

    # Arguments
        filters: Integer, the dimensionality of the output space
            (i.e. the number output of filters in the convolution).
        kernel_size: An integer or tuple/list of 2 integers, specifying the
            width and height of the 2D convolution window.
            Can be a single integer to specify the same value for
            all spatial dimensions.
        strides: An integer or tuple/list of 2 integers,
            specifying the strides of the convolution along the width and height.
            Can be a single integer to specify the same value for
            all spatial dimensions.
            Specifying any stride value != 1 is incompatible with specifying
            any `dilation_rate` value != 1.
        padding: one of `"valid"` or `"same"` (case-insensitive).
        data_format: A string,
            one of `channels_last` (default) or `channels_first`.
            The ordering of the dimensions in the inputs.
            `channels_last` corresponds to inputs with shape
            `(batch, width, height, channels)` while `channels_first`
            corresponds to inputs with shape
            `(batch, channels, width, height)`.
            It defaults to the `image_data_format` value found in your
            Keras config file at `~/.keras/keras.json`.
            If you never set it, then it will be "channels_last".
        depth_multiplier: The number of depthwise convolution output channels
            for each input channel.
            The total number of depthwise convolution output
            channels will be equal to `filterss_in * depth_multiplier`.
        activation: Activation function to use.
            If you don't specify anything, no activation is applied
            (ie. "linear" activation: `a(x) = x`).
        use_bias: Boolean, whether the layer uses a bias vector.
        depthwise_initializer: Initializer for the depthwise kernel matrix.
        pointwise_initializer: Initializer for the pointwise kernel matrix.
        bias_initializer: Initializer for the bias vector.
        depthwise_regularizer: Regularizer function applied to
            the depthwise kernel matrix.
        pointwise_regularizer: Regularizer function applied to
            the depthwise kernel matrix.
        bias_regularizer: Regularizer function applied to the bias vector.
        activity_regularizer: Regularizer function applied to
            the output of the layer (its "activation")..
        depthwise_constraint: Constraint function applied to
            the depthwise kernel matrix.
        pointwise_constraint: Constraint function applied to
            the pointwise kernel matrix.
        bias_constraint: Constraint function applied to the bias vector.

    # Input shape
        4D tensor with shape:
        `(batch, channels, rows, cols)` if data_format='channels_first'
        or 4D tensor with shape:
        `(batch, rows, cols, channels)` if data_format='channels_last'.

    # Output shape
        4D tensor with shape:
        `(batch, filters, new_rows, new_cols)` if data_format='channels_first'
        or 4D tensor with shape:
        `(batch, new_rows, new_cols, filters)` if data_format='channels_last'.
        `rows` and `cols` values might have changed due to padding.
    """

    @interfaces.legacy_separable_conv2d_support
    def __init__(self, filters,
                 kernel_size,
                 strides=(1, 1),
                 padding='valid',
                 data_format=None,
                 depth_multiplier=1,
                 activation=None,
                 use_bias=True,
                 depthwise_initializer='glorot_uniform',
                 pointwise_initializer='glorot_uniform',
                 bias_initializer='zeros',
                 depthwise_regularizer=None,
                 pointwise_regularizer=None,
                 bias_regularizer=None,
                 activity_regularizer=None,
                 depthwise_constraint=None,
                 pointwise_constraint=None,
                 bias_constraint=None,
                 **kwargs):
        super(SeparableConv2D, self).__init__(
            filters=filters,
            kernel_size=kernel_size,
            strides=strides,
            padding=padding,
            data_format=data_format,
            activation=activation,
            use_bias=use_bias,
            bias_regularizer=bias_regularizer,
            activity_regularizer=activity_regularizer,
            bias_constraint=bias_constraint,
            **kwargs)
        self.depth_multiplier = depth_multiplier
        self.depthwise_initializer = initializers.get(depthwise_initializer)
        self.pointwise_initializer = initializers.get(pointwise_initializer)
        self.depthwise_regularizer = regularizers.get(depthwise_regularizer)
        self.pointwise_regularizer = regularizers.get(pointwise_regularizer)
        self.depthwise_constraint = constraints.get(depthwise_constraint)
        self.pointwise_constraint = constraints.get(pointwise_constraint)

    def build(self, input_shape):
        input_shape = tensor_shape.TensorShape(input_shape).as_list()
        if len(input_shape) < 4:
            raise ValueError('Inputs to `SeparableConv2D` should have rank 4. '
                             'Received input shape:', str(input_shape))
        if self.data_format == 'channels_first':
            channel_axis = 1
        else:
            channel_axis = 3
        if input_shape[channel_axis] is None:
            raise ValueError('The channel dimension of the inputs to '
                             '`SeparableConv2D` '
                             'should be defined. Found `None`.')
        input_dim = int(input_shape[channel_axis])
        depthwise_kernel_shape = (self.kernel_size[0],
                                  self.kernel_size[1],
                                  input_dim,
                                  self.depth_multiplier)
        pointwise_kernel_shape = (1, 1,
                                  self.depth_multiplier * input_dim,
                                  self.filters)

        self.depthwise_kernel = self.add_weight(
            depthwise_kernel_shape,
            initializer=self.depthwise_initializer,
            name='depthwise_kernel',
            regularizer=self.depthwise_regularizer,
            constraint=self.depthwise_constraint)
        self.pointwise_kernel = self.add_weight(
            pointwise_kernel_shape,
            initializer=self.pointwise_initializer,
            name='pointwise_kernel',
            regularizer=self.pointwise_regularizer,
            constraint=self.pointwise_constraint)

        if self.use_bias:
            self.bias = self.add_weight((self.filters,),
                                        initializer=self.bias_initializer,
                                        name='bias',
                                        regularizer=self.bias_regularizer,
                                        constraint=self.bias_constraint)
        else:
            self.bias = None
        # Set input spec.
        self.input_spec = InputSpec(ndim=4, axes={channel_axis: input_dim})
        self.built = True

    def call(self, inputs):
        outputs = K.separable_conv2d(
            inputs,
            self.depthwise_kernel,
            self.pointwise_kernel,
            data_format=self.data_format,
            strides=self.strides,
            padding=self.padding)

        if self.bias:
            outputs = K.bias_add(
                outputs,
                self.bias,
                data_format=self.data_format)

        if self.activation is not None:
            return self.activation(outputs)
        return outputs

    def _compute_output_shape(self, input_shape):
        input_shape = tensor_shape.TensorShape(input_shape).as_list()
        if self.data_format == 'channels_first':
            rows = input_shape[2]
            cols = input_shape[3]
        else:
            rows = input_shape[1]
            cols = input_shape[2]

        rows = conv_utils.conv_output_length(rows, self.kernel_size[0],
                                             self.padding,
                                             self.strides[0])
        cols = conv_utils.conv_output_length(cols, self.kernel_size[1],
                                             self.padding,
                                             self.strides[1])
        if self.data_format == 'channels_first':
            return tensor_shape.TensorShape([input_shape[0], self.filters, rows, cols])
        else:
            return tensor_shape.TensorShape([input_shape[0], rows, cols, self.filters])

    def get_config(self):
        config = super(SeparableConv2D, self).get_config()
        config.pop('kernel_initializer')
        config.pop('kernel_regularizer')
        config.pop('kernel_constraint')
        config['depth_multiplier'] = self.depth_multiplier
        config['depthwise_initializer'] = initializers.serialize(self.depthwise_initializer)
        config['pointwise_initializer'] = initializers.serialize(self.pointwise_initializer)
        config['depthwise_regularizer'] = regularizers.serialize(self.depthwise_regularizer)
        config['pointwise_regularizer'] = regularizers.serialize(self.pointwise_regularizer)
        config['depthwise_constraint'] = constraints.serialize(self.depthwise_constraint)
        config['pointwise_constraint'] = constraints.serialize(self.pointwise_constraint)
        return config


class UpSampling1D(Layer):
    """Upsampling layer for 1D inputs.

    Repeats each temporal step `size` times along the time axis.

    # Arguments
        size: integer. Upsampling factor.

    # Input shape
        3D tensor with shape: `(batch, steps, features)`.

    # Output shape
        3D tensor with shape: `(batch, upsampled_steps, features)`.
    """

    @interfaces.legacy_upsampling1d_support
    def __init__(self, size=2, **kwargs):
        super(UpSampling1D, self).__init__(**kwargs)
        self.size = int(size)
        self.input_spec = InputSpec(ndim=3)

    def _compute_output_shape(self, input_shape):
        input_shape = tensor_shape.TensorShape(input_shape).as_list()
        size = self.size * input_shape[1] if input_shape[1] is not None else None
        return tensor_shape.TensorShape([input_shape[0], size, input_shape[2]])

    def call(self, inputs):
        output = K.repeat_elements(inputs, self.size, axis=1)
        return output

    def get_config(self):
        config = {'size': self.size}
        base_config = super(UpSampling1D, self).get_config()
        return dict(list(base_config.items()) + list(config.items()))


class UpSampling2D(Layer):
    """Upsampling layer for 2D inputs.

    Repeats the rows and columns of the data
    by size[0] and size[1] respectively.

    # Arguments
        size: int, or tuple of 2 integers.
            The upsampling factors for rows and columns.
        data_format: A string,
            one of `channels_last` (default) or `channels_first`.
            The ordering of the dimensions in the inputs.
            `channels_last` corresponds to inputs with shape
            `(batch, width, height, channels)` while `channels_first`
            corresponds to inputs with shape
            `(batch, channels, width, height)`.
            It defaults to the `image_data_format` value found in your
            Keras config file at `~/.keras/keras.json`.
            If you never set it, then it will be "channels_last".

    # Input shape
        4D tensor with shape:
        - If `data_format` is `"channels_last"`:
            `(batch, rows, cols, channels)`
        - If `data_format` is `"channels_first"`:
            `(batch, channels, rows, cols)`

    # Output shape
        4D tensor with shape:
        - If `data_format` is `"channels_last"`:
            `(batch, upsampled_rows, upsampled_cols, channels)`
        - If `data_format` is `"channels_first"`:
            `(batch, channels, upsampled_rows, upsampled_cols)`
    """

    @interfaces.legacy_upsampling2d_support
    def __init__(self, size=(2, 2), data_format=None, **kwargs):
        super(UpSampling2D, self).__init__(**kwargs)
        self.data_format = conv_utils.normalize_data_format(data_format)
        self.size = conv_utils.normalize_tuple(size, 2, 'size')
        self.input_spec = InputSpec(ndim=4)

    def _compute_output_shape(self, input_shape):
        input_shape = tensor_shape.TensorShape(input_shape).as_list()
        if self.data_format == 'channels_first':
            height = self.size[0] * input_shape[2] if input_shape[2] is not None else None
            width = self.size[1] * input_shape[3] if input_shape[3] is not None else None
            return tensor_shape.TensorShape([input_shape[0],
                                            input_shape[1],
                                            height,
                                            width])
        else:
            height = self.size[0] * input_shape[1] if input_shape[1] is not None else None
            width = self.size[1] * input_shape[2] if input_shape[2] is not None else None
            return tensor_shape.TensorShape([input_shape[0],
                                            height,
                                            width,
                                            input_shape[3]])

    def call(self, inputs):
        return K.resize_images(inputs, self.size[0], self.size[1],
                               self.data_format)

    def get_config(self):
        config = {'size': self.size,
                  'data_format': self.data_format}
        base_config = super(UpSampling2D, self).get_config()
        return dict(list(base_config.items()) + list(config.items()))


class UpSampling3D(Layer):
    """Upsampling layer for 3D inputs.

    Repeats the 1st, 2nd and 3rd dimensions
    of the data by size[0], size[1] and size[2] respectively.

    # Arguments
        size: int, or tuple of 3 integers.
            The upsampling factors for dim1, dim2 and dim3.
        data_format: A string,
            one of `channels_last` (default) or `channels_first`.
            The ordering of the dimensions in the inputs.
            `channels_last` corresponds to inputs with shape
            `(batch, spatial_dim1, spatial_dim2, spatial_dim3, channels)`
            while `channels_first` corresponds to inputs with shape
            `(batch, channels, spatial_dim1, spatial_dim2, spatial_dim3)`.
            It defaults to the `image_data_format` value found in your
            Keras config file at `~/.keras/keras.json`.
            If you never set it, then it will be "channels_last".

    # Input shape
        5D tensor with shape:
        - If `data_format` is `"channels_last"`:
            `(batch, dim1, dim2, dim3, channels)`
        - If `data_format` is `"channels_first"`:
            `(batch, channels, dim1, dim2, dim3)`

    # Output shape
        5D tensor with shape:
        - If `data_format` is `"channels_last"`:
            `(batch, upsampled_dim1, upsampled_dim2, upsampled_dim3, channels)`
        - If `data_format` is `"channels_first"`:
            `(batch, channels, upsampled_dim1, upsampled_dim2, upsampled_dim3)`
    """

    @interfaces.legacy_upsampling3d_support
    def __init__(self, size=(2, 2, 2), data_format=None, **kwargs):
        self.data_format = conv_utils.normalize_data_format(data_format)
        self.size = conv_utils.normalize_tuple(size, 3, 'size')
        self.input_spec = InputSpec(ndim=5)
        super(UpSampling3D, self).__init__(**kwargs)

    def _compute_output_shape(self, input_shape):
        input_shape = tensor_shape.TensorShape(input_shape).as_list()
        if self.data_format == 'channels_first':
            dim1 = self.size[0] * input_shape[2] if input_shape[2] is not None else None
            dim2 = self.size[1] * input_shape[3] if input_shape[3] is not None else None
            dim3 = self.size[2] * input_shape[4] if input_shape[4] is not None else None
            return tensor_shape.TensorShape([input_shape[0],
                                            input_shape[1],
                                            dim1,
                                            dim2,
                                            dim3])
        else:
            dim1 = self.size[0] * input_shape[1] if input_shape[1] is not None else None
            dim2 = self.size[1] * input_shape[2] if input_shape[2] is not None else None
            dim3 = self.size[2] * input_shape[3] if input_shape[3] is not None else None
            return tensor_shape.TensorShape([input_shape[0],
                                            dim1,
                                            dim2,
                                            dim3,
                                            input_shape[4]])

    def call(self, inputs):
        return K.resize_volumes(inputs,
                                self.size[0], self.size[1], self.size[2],
                                self.data_format)

    def get_config(self):
        config = {'size': self.size,
                  'data_format': self.data_format}
        base_config = super(UpSampling3D, self).get_config()
        return dict(list(base_config.items()) + list(config.items()))


class ZeroPadding1D(Layer):
    """Zero-padding layer for 1D input (e.g. temporal sequence).

    # Arguments
        padding: int, or tuple of int (length 2), or dictionary.
            - If int:
            How many zeros to add at the beginning and end of
            the padding dimension (axis 1).
            - If tuple of int (length 2):
            How many zeros to add at the beginning and at the end of
            the padding dimension (`(left_pad, right_pad)`).

    # Input shape
        3D tensor with shape `(batch, axis_to_pad, features)`

    # Output shape
        3D tensor with shape `(batch, padded_axis, features)`
    """

    def __init__(self, padding=1, **kwargs):
        super(ZeroPadding1D, self).__init__(**kwargs)
        self.padding = conv_utils.normalize_tuple(padding, 2, 'padding')
        self.input_spec = InputSpec(ndim=3)

    def _compute_output_shape(self, input_shape):
        input_shape = tensor_shape.TensorShape(input_shape).as_list()
        length = input_shape[1] + self.padding[0] + self.padding[1] if input_shape[1] is not None else None
        return tensor_shape.TensorShape([input_shape[0],
                                        length,
                                        input_shape[2]])

    def call(self, inputs):
        return K.temporal_padding(inputs, padding=self.padding)

    def get_config(self):
        config = {'padding': self.padding}
        base_config = super(ZeroPadding1D, self).get_config()
        return dict(list(base_config.items()) + list(config.items()))


class ZeroPadding2D(Layer):
    """Zero-padding layer for 2D input (e.g. picture).

    This layer can add rows and columns or zeros
    at the top, bottom, left and right side of an image tensor.

    # Arguments
        padding: int, or tuple of 2 ints, or tuple of 2 tuples of 2 ints.
            - If int: the same symmetric padding
                is applied to width and height.
            - If tuple of 2 ints:
                interpreted as two different
                symmetric padding values for height and width:
                `(symmetric_height_pad, symmetrc_width_pad)`.
            - If tuple of 2 tuples of 2 ints:
                interpreted as
                `((top_pad, bottom_pad), (left_pad, right_pad))`
        data_format: A string,
            one of `channels_last` (default) or `channels_first`.
            The ordering of the dimensions in the inputs.
            `channels_last` corresponds to inputs with shape
            `(batch, width, height, channels)` while `channels_first`
            corresponds to inputs with shape
            `(batch, channels, width, height)`.
            It defaults to the `image_data_format` value found in your
            Keras config file at `~/.keras/keras.json`.
            If you never set it, then it will be "channels_last".

    # Input shape
        4D tensor with shape:
        - If `data_format` is `"channels_last"`:
            `(batch, rows, cols, channels)`
        - If `data_format` is `"channels_first"`:
            `(batch, channels, rows, cols)`

    # Output shape
        4D tensor with shape:
        - If `data_format` is `"channels_last"`:
            `(batch, padded_rows, padded_cols, channels)`
        - If `data_format` is `"channels_first"`:
            `(batch, channels, padded_rows, padded_cols)`
    """

    @interfaces.legacy_zeropadding2d_support
    def __init__(self,
                 padding=(1, 1),
                 data_format=None,
                 **kwargs):
        super(ZeroPadding2D, self).__init__(**kwargs)
        self.data_format = conv_utils.normalize_data_format(data_format)
        if isinstance(padding, int):
            self.padding = ((padding, padding), (padding, padding))
        elif hasattr(padding, '__len__'):
            if len(padding) != 2:
                raise ValueError('`padding` should have two elements. '
                                 'Found: ' + str(padding))
            height_padding = conv_utils.normalize_tuple(padding[0], 2,
                                                        '1st entry of padding')
            width_padding = conv_utils.normalize_tuple(padding[1], 2,
                                                       '2nd entry of padding')
            self.padding = (height_padding, width_padding)
        else:
            raise ValueError('`padding` should be either an int, '
                             'a tuple of 2 ints '
                             '(symmetric_height_pad, symmetric_width_pad), '
                             'or a tuple of 2 tuples of 2 ints '
                             '((top_pad, bottom_pad), (left_pad, right_pad)). '
                             'Found: ' + str(padding))
        self.input_spec = InputSpec(ndim=4)

    def _compute_output_shape(self, input_shape):
        input_shape = tensor_shape.TensorShape(input_shape).as_list()
        if self.data_format == 'channels_first':
            rows = input_shape[2] + self.padding[0][0] + self.padding[0][1] if input_shape[2] is not None else None
            cols = input_shape[3] + self.padding[1][0] + self.padding[1][1] if input_shape[3] is not None else None
            return tensor_shape.TensorShape([input_shape[0],
                                            input_shape[1],
                                            rows,
                                            cols])
        else:
            rows = input_shape[1] + self.padding[0][0] + self.padding[0][1] if input_shape[1] is not None else None
            cols = input_shape[2] + self.padding[1][0] + self.padding[1][1] if input_shape[2] is not None else None
            return tensor_shape.TensorShape([input_shape[0],
                                            rows,
                                            cols,
                                            input_shape[3]])

    def call(self, inputs):
        return K.spatial_2d_padding(inputs,
                                    padding=self.padding,
                                    data_format=self.data_format)

    def get_config(self):
        config = {'padding': self.padding,
                  'data_format': self.data_format}
        base_config = super(ZeroPadding2D, self).get_config()
        return dict(list(base_config.items()) + list(config.items()))


class ZeroPadding3D(Layer):
    """Zero-padding layer for 3D data (spatial or spatio-temporal).

    # Arguments
        padding: int, or tuple of 2 ints, or tuple of 2 tuples of 2 ints.
            - If int: the same symmetric padding
                is applied to width and height.
            - If tuple of 2 ints:
                interpreted as two different
                symmetric padding values for height and width:
                `(symmetric_dim1_pad, symmetric_dim2_pad, symmetric_dim3_pad)`.
            - If tuple of 2 tuples of 2 ints:
                interpreted as
                `((left_dim1_pad, right_dim1_pad), (left_dim2_pad, right_dim2_pad), (left_dim3_pad, right_dim3_pad))`
        data_format: A string,
            one of `channels_last` (default) or `channels_first`.
            The ordering of the dimensions in the inputs.
            `channels_last` corresponds to inputs with shape
            `(batch, spatial_dim1, spatial_dim2, spatial_dim3, channels)`
            while `channels_first` corresponds to inputs with shape
            `(batch, channels, spatial_dim1, spatial_dim2, spatial_dim3)`.
            It defaults to the `image_data_format` value found in your
            Keras config file at `~/.keras/keras.json`.
            If you never set it, then it will be "channels_last".

    # Input shape
        5D tensor with shape:
        - If `data_format` is `"channels_last"`:
            `(batch, first_axis_to_pad, second_axis_to_pad, third_axis_to_pad, depth)`
        - If `data_format` is `"channels_first"`:
            `(batch, depth, first_axis_to_pad, second_axis_to_pad, third_axis_to_pad)`

    # Output shape
        5D tensor with shape:
        - If `data_format` is `"channels_last"`:
            `(batch, first_padded_axis, second_padded_axis, third_axis_to_pad, depth)`
        - If `data_format` is `"channels_first"`:
            `(batch, depth, first_padded_axis, second_padded_axis, third_axis_to_pad)`
    """

    @interfaces.legacy_zeropadding3d_support
    def __init__(self, padding=(1, 1, 1), data_format=None, **kwargs):
        super(ZeroPadding3D, self).__init__(**kwargs)
        self.data_format = conv_utils.normalize_data_format(data_format)
        if isinstance(padding, int):
            self.padding = ((padding, padding), (padding, padding), (padding, padding))
        elif hasattr(padding, '__len__'):
            if len(padding) != 3:
                raise ValueError('`padding` should have 3 elements. '
                                 'Found: ' + str(padding))
            dim1_padding = conv_utils.normalize_tuple(padding[0], 2,
                                                      '1st entry of padding')
            dim2_padding = conv_utils.normalize_tuple(padding[1], 2,
                                                      '2nd entry of padding')
            dim3_padding = conv_utils.normalize_tuple(padding[2], 2,
                                                      '3rd entry of padding')
            self.padding = (dim1_padding, dim2_padding, dim3_padding)
        else:
            raise ValueError('`padding` should be either an int, '
                             'a tuple of 3 ints '
                             '(symmetric_dim1_pad, symmetric_dim2_pad, symmetric_dim3_pad), '
                             'or a tuple of 3 tuples of 2 ints '
                             '((left_dim1_pad, right_dim1_pad),'
                             ' (left_dim2_pad, right_dim2_pad),'
                             ' (left_dim3_pad, right_dim2_pad)). '
                             'Found: ' + str(padding))
        self.input_spec = InputSpec(ndim=5)

    def _compute_output_shape(self, input_shape):
        input_shape = tensor_shape.TensorShape(input_shape).as_list()
        if self.data_format == 'channels_first':
            dim1 = input_shape[2] + 2 * self.padding[0][0] if input_shape[2] is not None else None
            dim2 = input_shape[3] + 2 * self.padding[1][0] if input_shape[3] is not None else None
            dim3 = input_shape[4] + 2 * self.padding[2][0] if input_shape[4] is not None else None
            return tensor_shape.TensorShape([input_shape[0],
                                            input_shape[1],
                                            dim1,
                                            dim2,
                                            dim3])
        else:
            dim1 = input_shape[1] + 2 * self.padding[0][1] if input_shape[1] is not None else None
            dim2 = input_shape[2] + 2 * self.padding[1][1] if input_shape[2] is not None else None
            dim3 = input_shape[3] + 2 * self.padding[2][1] if input_shape[3] is not None else None
            return tensor_shape.TensorShape([input_shape[0],
                                            dim1,
                                            dim2,
                                            dim3,
                                            input_shape[4]])

    def call(self, inputs):
        return K.spatial_3d_padding(inputs,
                                    padding=self.padding,
                                    data_format=self.data_format)

    def get_config(self):
        config = {'padding': self.padding,
                  'data_format': self.data_format}
        base_config = super(ZeroPadding3D, self).get_config()
        return dict(list(base_config.items()) + list(config.items()))


class Cropping1D(Layer):
    """Cropping layer for 1D input (e.g. temporal sequence).

    It crops along the time dimension (axis 1).

    # Arguments
        cropping: int or tuple of int (length 2)
            How many units should be trimmed off at the beginning and end of
            the cropping dimension (axis 1).
            If a single int is provided,
            the same value will be used for both.

    # Input shape
        3D tensor with shape `(batch, axis_to_crop, features)`

    # Output shape
        3D tensor with shape `(batch, cropped_axis, features)`
    """

    def __init__(self, cropping=(1, 1), **kwargs):
        super(Cropping1D, self).__init__(**kwargs)
        self.cropping = conv_utils.normalize_tuple(cropping, 2, 'cropping')
        self.input_spec = InputSpec(ndim=3)

    def _compute_output_shape(self, input_shape):
        input_shape = tensor_shape.TensorShape(input_shape).as_list()
        if input_shape[1] is not None:
            length = input_shape[1] - self.cropping[0] - self.cropping[1]
        else:
            length = None
        return tensor_shape.TensorShape([input_shape[0],
                                        length,
                                        input_shape[2]])

    def call(self, inputs):
        if self.cropping[1] == 0:
            return inputs[:, self.cropping[0]:, :]
        else:
            return inputs[:, self.cropping[0]: -self.cropping[1], :]

    def get_config(self):
        config = {'cropping': self.cropping}
        base_config = super(Cropping1D, self).get_config()
        return dict(list(base_config.items()) + list(config.items()))


class Cropping2D(Layer):
    """Cropping layer for 2D input (e.g. picture).

    It crops along spatial dimensions, i.e. width and height.

    # Arguments
        cropping: int, or tuple of 2 ints, or tuple of 2 tuples of 2 ints.
            - If int: the same symmetric cropping
                is applied to width and height.
            - If tuple of 2 ints:
                interpreted as two different
                symmetric cropping values for height and width:
                `(symmetric_height_crop, symmetrc_width_crop)`.
            - If tuple of 2 tuples of 2 ints:
                interpreted as
                `((top_crop, bottom_crop), (left_crop, right_crop))`
        data_format: A string,
            one of `channels_last` (default) or `channels_first`.
            The ordering of the dimensions in the inputs.
            `channels_last` corresponds to inputs with shape
            `(batch, width, height, channels)` while `channels_first`
            corresponds to inputs with shape
            `(batch, channels, width, height)`.
            It defaults to the `image_data_format` value found in your
            Keras config file at `~/.keras/keras.json`.
            If you never set it, then it will be "channels_last".

    # Input shape
        4D tensor with shape:
        - If `data_format` is `"channels_last"`:
            `(batch, rows, cols, channels)`
        - If `data_format` is `"channels_first"`:
            `(batch, channels, rows, cols)`

    # Output shape
        4D tensor with shape:
        - If `data_format` is `"channels_last"`:
            `(batch, cropped_rows, cropped_cols, channels)`
        - If `data_format` is `"channels_first"`:
            `(batch, channels, cropped_rows, cropped_cols)`

    # Examples

    ```python
        # Crop the input 2D images or feature maps
        model = Sequential()
        model.add(Cropping2D(cropping=((2, 2), (4, 4)),
                             input_shape=(28, 28, 3)))
        # now model.output_shape == (None, 24, 20, 3)
        model.add(Conv2D(64, (3, 3), padding='same))
        model.add(Cropping2D(cropping=((2, 2), (2, 2))))
        # now model.output_shape == (None, 20, 16. 64)
    ```
    """

    @interfaces.legacy_cropping2d_support
    def __init__(self, cropping=((0, 0), (0, 0)),
                 data_format=None, **kwargs):
        super(Cropping2D, self).__init__(**kwargs)
        self.data_format = conv_utils.normalize_data_format(data_format)
        if isinstance(cropping, int):
            self.cropping = ((cropping, cropping), (cropping, cropping))
        elif hasattr(cropping, '__len__'):
            if len(cropping) != 2:
                raise ValueError('`cropping` should have two elements. '
                                 'Found: ' + str(cropping))
            height_cropping = conv_utils.normalize_tuple(
                cropping[0], 2,
                '1st entry of cropping')
            width_cropping = conv_utils.normalize_tuple(
                cropping[1], 2,
                '2nd entry of cropping')
            self.cropping = (height_cropping, width_cropping)
        else:
            raise ValueError('`cropping` should be either an int, '
                             'a tuple of 2 ints '
                             '(symmetric_height_crop, symmetric_width_crop), '
                             'or a tuple of 2 tuples of 2 ints '
                             '((top_crop, bottom_crop), (left_crop, right_crop)). '
                             'Found: ' + str(cropping))
        self.input_spec = InputSpec(ndim=4)

    def _compute_output_shape(self, input_shape):
        input_shape = tensor_shape.TensorShape(input_shape).as_list()
        # pylint: disable=invalid-unary-operand-type
        if self.data_format == 'channels_first':
            return tensor_shape.TensorShape([
                input_shape[0],
                input_shape[1],
                input_shape[2] - self.cropping[0][0] - self.cropping[0][1] if input_shape[2] else None,
                input_shape[3] - self.cropping[1][0] - self.cropping[1][1] if input_shape[3] else None
            ])
        else:
            return tensor_shape.TensorShape([
                input_shape[0],
                input_shape[1] - self.cropping[0][0] - self.cropping[0][1] if input_shape[1] else None,
                input_shape[2] - self.cropping[1][0] - self.cropping[1][1] if input_shape[2] else None,
                input_shape[3]
            ])
        # pylint: enable=invalid-unary-operand-type

    def call(self, inputs):
        # pylint: disable=invalid-unary-operand-type
        if self.data_format == 'channels_first':
            if self.cropping[0][1] == self.cropping[1][1] == 0:
                return inputs[:,
                              :,
                              self.cropping[0][0]:,
                              self.cropping[1][0]:]
            elif self.cropping[0][1] == 0:
                return inputs[:,
                              :,
                              self.cropping[0][0]:,
                              self.cropping[1][0]: -self.cropping[1][1]]
            elif self.cropping[1][1] == 0:
                return inputs[:,
                              :,
                              self.cropping[0][0]: -self.cropping[0][1],
                              self.cropping[1][0]:]
            return inputs[:,
                          :,
                          self.cropping[0][0]: -self.cropping[0][1],
                          self.cropping[1][0]: -self.cropping[1][1]]
        else:
            if self.cropping[0][1] == self.cropping[1][1] == 0:
                return inputs[:,
                              self.cropping[0][0]:,
                              self.cropping[1][0]:,
                              :]
            elif self.cropping[0][1] == 0:
                return inputs[:,
                              self.cropping[0][0]:,
                              self.cropping[1][0]: -self.cropping[1][1],
                              :]
            elif self.cropping[1][1] == 0:
                return inputs[:,
                              self.cropping[0][0]: -self.cropping[0][1],
                              self.cropping[1][0]:,
                              :]
            return inputs[:,
                          self.cropping[0][0]: -self.cropping[0][1],
                          self.cropping[1][0]: -self.cropping[1][1],
                          :]
        # pylint: enable=invalid-unary-operand-type

    def get_config(self):
        config = {'cropping': self.cropping,
                  'data_format': self.data_format}
        base_config = super(Cropping2D, self).get_config()
        return dict(list(base_config.items()) + list(config.items()))


class Cropping3D(Layer):
    """Cropping layer for 3D data (e.g. spatial or spatio-temporal).

    # Arguments
        cropping: int, or tuple of 2 ints, or tuple of 2 tuples of 2 ints.
            - If int: the same symmetric cropping
                is applied to width and height.
            - If tuple of 2 ints:
                interpreted as two different
                symmetric cropping values for height and width:
                `(symmetric_dim1_crop, symmetric_dim2_crop, symmetric_dim3_crop)`.
            - If tuple of 2 tuples of 2 ints:
                interpreted as
                `((left_dim1_crop, right_dim1_crop), (left_dim2_crop, right_dim2_crop), (left_dim3_crop, right_dim3_crop))`
        data_format: A string,
            one of `channels_last` (default) or `channels_first`.
            The ordering of the dimensions in the inputs.
            `channels_last` corresponds to inputs with shape
            `(batch, spatial_dim1, spatial_dim2, spatial_dim3, channels)`
            while `channels_first` corresponds to inputs with shape
            `(batch, channels, spatial_dim1, spatial_dim2, spatial_dim3)`.
            It defaults to the `image_data_format` value found in your
            Keras config file at `~/.keras/keras.json`.
            If you never set it, then it will be "channels_last".

    # Input shape
        5D tensor with shape:
        - If `data_format` is `"channels_last"`:
            `(batch, first_axis_to_crop, second_axis_to_crop, third_axis_to_crop, depth)`
        - If `data_format` is `"channels_first"`:
            `(batch, depth, first_axis_to_crop, second_axis_to_crop, third_axis_to_crop)`

    # Output shape
        5D tensor with shape:
        - If `data_format` is `"channels_last"`:
            `(batch, first_cropped_axis, second_cropped_axis, third_cropped_axis, depth)`
        - If `data_format` is `"channels_first"`:
            `(batch, depth, first_cropped_axis, second_cropped_axis, third_cropped_axis)`
    """

    @interfaces.legacy_cropping3d_support
    def __init__(self, cropping=((1, 1), (1, 1), (1, 1)),
                 data_format=None, **kwargs):
        super(Cropping3D, self).__init__(**kwargs)
        self.data_format = conv_utils.normalize_data_format(data_format)
        if isinstance(cropping, int):
            self.cropping = ((cropping, cropping),
                             (cropping, cropping),
                             (cropping, cropping))
        elif hasattr(cropping, '__len__'):
            if len(cropping) != 3:
                raise ValueError('`cropping` should have 3 elements. '
                                 'Found: ' + str(cropping))
            dim1_cropping = conv_utils.normalize_tuple(cropping[0], 2,
                                                       '1st entry of cropping')
            dim2_cropping = conv_utils.normalize_tuple(cropping[1], 2,
                                                       '2nd entry of cropping')
            dim3_cropping = conv_utils.normalize_tuple(cropping[2], 2,
                                                       '3rd entry of cropping')
            self.cropping = (dim1_cropping, dim2_cropping, dim3_cropping)
        else:
            raise ValueError('`cropping` should be either an int, '
                             'a tuple of 3 ints '
                             '(symmetric_dim1_crop, symmetric_dim2_crop, symmetric_dim3_crop), '
                             'or a tuple of 3 tuples of 2 ints '
                             '((left_dim1_crop, right_dim1_crop),'
                             ' (left_dim2_crop, right_dim2_crop),'
                             ' (left_dim3_crop, right_dim2_crop)). '
                             'Found: ' + str(cropping))
        self.input_spec = InputSpec(ndim=5)

    def _compute_output_shape(self, input_shape):
        input_shape = tensor_shape.TensorShape(input_shape).as_list()
        # pylint: disable=invalid-unary-operand-type
        if self.data_format == 'channels_first':
            dim1 = input_shape[2] - self.cropping[0][0] - self.cropping[0][1] if input_shape[2] is not None else None
            dim2 = input_shape[3] - self.cropping[1][0] - self.cropping[1][1] if input_shape[3] is not None else None
            dim3 = input_shape[4] - self.cropping[2][0] - self.cropping[2][1] if input_shape[4] is not None else None
            return tensor_shape.TensorShape([input_shape[0],
                                            input_shape[1],
                                            dim1,
                                            dim2,
                                            dim3])
        else:
            dim1 = input_shape[1] - self.cropping[0][0] - self.cropping[0][1] if input_shape[1] is not None else None
            dim2 = input_shape[2] - self.cropping[1][0] - self.cropping[1][1] if input_shape[2] is not None else None
            dim3 = input_shape[3] - self.cropping[2][0] - self.cropping[2][1] if input_shape[3] is not None else None
            return tensor_shape.TensorShape(
                [input_shape[0],
                 dim1,
                 dim2,
                 dim3,
                 input_shape[4]])
        # pylint: enable=invalid-unary-operand-type

    def call(self, inputs):
        # pylint: disable=invalid-unary-operand-type
        if self.data_format == 'channels_first':
          if self.cropping[0][1] == self.cropping[1][1] == self.cropping[2][1] == 0:
            return inputs[:,
                          :,
                          self.cropping[0][0]:,
                          self.cropping[1][0]:,
                          self.cropping[2][0]:]
          elif self.cropping[0][1] == self.cropping[1][1] == 0:
            return inputs[:, :, self.cropping[0][0]:, self.cropping[1][0]:,
                          self.cropping[2][0]:-self.cropping[2][1]]
          elif self.cropping[1][1] == self.cropping[2][1] == 0:
            return inputs[:, :, self.cropping[0][0]:-self.cropping[0][1],
                          self.cropping[1][0]:, self.cropping[2][0]:]
          elif self.cropping[0][1] == self.cropping[2][1] == 0:
            return inputs[:, :, self.cropping[0][0]:, self.cropping[1][0]:
                          -self.cropping[1][1], self.cropping[2][0]:]
          elif self.cropping[0][1] == 0:
            return inputs[:, :, self.cropping[0][0]:, self.cropping[1][
                0]:-self.cropping[1][1], self.cropping[2][0]:-self.cropping[2][1]]
          elif self.cropping[1][1] == 0:
            return inputs[:, :, self.cropping[0][0]:-self.cropping[0][
                1], self.cropping[1][0]:, self.cropping[2][0]:-self.cropping[2][1]]
          elif self.cropping[2][1] == 0:
            return inputs[:, :, self.cropping[0][0]:-self.cropping[0][
                1], self.cropping[1][0]:-self.cropping[1][1], self.cropping[2][0]:]
          return inputs[:, :, self.cropping[0][0]:-self.cropping[0][
              1], self.cropping[1][0]:-self.cropping[1][1], self.cropping[2][0]:
                        -self.cropping[2][1]]
        else:
          if self.cropping[0][1] == self.cropping[1][1] == self.cropping[2][1] == 0:
            return inputs[:, self.cropping[0][0]:, self.cropping[1][0]:,
                          self.cropping[2][0]:, :]
          elif self.cropping[0][1] == self.cropping[1][1] == 0:
            return inputs[:, self.cropping[0][0]:, self.cropping[1][0]:,
                          self.cropping[2][0]:-self.cropping[2][1], :]
          elif self.cropping[1][1] == self.cropping[2][1] == 0:
            return inputs[:, self.cropping[0][0]:-self.cropping[0][1],
                          self.cropping[1][0]:, self.cropping[2][0]:, :]
          elif self.cropping[0][1] == self.cropping[2][1] == 0:
            return inputs[:, self.cropping[0][0]:, self.cropping[1][0]:
                          -self.cropping[1][1], self.cropping[2][0]:, :]
          elif self.cropping[0][1] == 0:
            return inputs[:, self.cropping[0][0]:, self.cropping[1][
                0]:-self.cropping[1][1], self.cropping[2][0]:-self.cropping[2][
                    1], :]
          elif self.cropping[1][1] == 0:
            return inputs[:, self.cropping[0][0]:-self.cropping[0][
                1], self.cropping[1][0]:, self.cropping[2][0]:-self.cropping[2][
                    1], :]
          elif self.cropping[2][1] == 0:
            return inputs[:, self.cropping[0][0]:-self.cropping[0][
                1], self.cropping[1][0]:-self.cropping[1][1], self.cropping[2][
                    0]:, :]
          return inputs[:, self.cropping[0][0]:-self.cropping[0][1], self.cropping[
              1][0]:-self.cropping[1][1], self.cropping[2][0]:-self.cropping[2][
                  1], :]
        # pylint: enable=invalid-unary-operand-type

    def get_config(self):
        config = {'cropping': self.cropping,
                  'data_format': self.data_format}
        base_config = super(Cropping3D, self).get_config()
        return dict(list(base_config.items()) + list(config.items()))


# Aliases

Convolution1D = Conv1D
Convolution2D = Conv2D
Convolution3D = Conv3D
SeparableConvolution2D = SeparableConv2D
Convolution2DTranspose = Conv2DTranspose
Deconvolution2D = Deconv2D = Conv2DTranspose

# Legacy aliases
AtrousConv1D = AtrousConvolution1D
AtrousConv2D = AtrousConvolution2D<|MERGE_RESOLUTION|>--- conflicted
+++ resolved
@@ -9,12 +9,8 @@
 from .. import initializers
 from .. import regularizers
 from ..engine import InputSpec
-<<<<<<< HEAD
 from ..engine import Layer
-=======
 from ..utils import conv_utils
-from ..legacy import interfaces
->>>>>>> 4c56f326
 
 # imports for backwards namespace compatibility
 # pylint: disable=unused-import
@@ -27,10 +23,6 @@
 # pylint: enable=unused-import
 
 from tensorflow.python.framework import tensor_shape
-from ..utils import conv_utils
-
-from ..legacy.layers import AtrousConvolution1D
-from ..legacy.layers import AtrousConvolution2D
 
 
 class _Conv(Layer):
@@ -290,7 +282,6 @@
         `steps` value might have changed due to padding or strides.
     """
 
-    @interfaces.legacy_conv1d_support
     def __init__(self, filters,
                  kernel_size,
                  strides=1,
@@ -406,7 +397,6 @@
         `rows` and `cols` values might have changed due to padding.
     """
 
-    @interfaces.legacy_conv2d_support
     def __init__(self, filters,
                  kernel_size,
                  strides=(1, 1),
@@ -523,7 +513,6 @@
         `new_conv_dim1`, `new_conv_dim2` and `new_conv_dim3` values might have changed due to padding.
     """
 
-    @interfaces.legacy_conv3d_support
     def __init__(self, filters,
                  kernel_size,
                  strides=(1, 1, 1),
@@ -644,7 +633,6 @@
         - [Deconvolutional Networks](http://www.matthewzeiler.com/pubs/cvpr2010/cvpr2010.pdf)
     """
 
-    @interfaces.legacy_deconv2d_support
     def __init__(self, filters,
                  kernel_size,
                  strides=(1, 1),
@@ -853,7 +841,6 @@
         `rows` and `cols` values might have changed due to padding.
     """
 
-    @interfaces.legacy_separable_conv2d_support
     def __init__(self, filters,
                  kernel_size,
                  strides=(1, 1),
@@ -1009,7 +996,6 @@
         3D tensor with shape: `(batch, upsampled_steps, features)`.
     """
 
-    @interfaces.legacy_upsampling1d_support
     def __init__(self, size=2, **kwargs):
         super(UpSampling1D, self).__init__(**kwargs)
         self.size = int(size)
@@ -1065,7 +1051,6 @@
             `(batch, channels, upsampled_rows, upsampled_cols)`
     """
 
-    @interfaces.legacy_upsampling2d_support
     def __init__(self, size=(2, 2), data_format=None, **kwargs):
         super(UpSampling2D, self).__init__(**kwargs)
         self.data_format = conv_utils.normalize_data_format(data_format)
@@ -1135,7 +1120,6 @@
             `(batch, channels, upsampled_dim1, upsampled_dim2, upsampled_dim3)`
     """
 
-    @interfaces.legacy_upsampling3d_support
     def __init__(self, size=(2, 2, 2), data_format=None, **kwargs):
         self.data_format = conv_utils.normalize_data_format(data_format)
         self.size = conv_utils.normalize_tuple(size, 3, 'size')
@@ -1258,7 +1242,6 @@
             `(batch, channels, padded_rows, padded_cols)`
     """
 
-    @interfaces.legacy_zeropadding2d_support
     def __init__(self,
                  padding=(1, 1),
                  data_format=None,
@@ -1354,7 +1337,6 @@
             `(batch, depth, first_padded_axis, second_padded_axis, third_axis_to_pad)`
     """
 
-    @interfaces.legacy_zeropadding3d_support
     def __init__(self, padding=(1, 1, 1), data_format=None, **kwargs):
         super(ZeroPadding3D, self).__init__(**kwargs)
         self.data_format = conv_utils.normalize_data_format(data_format)
@@ -1516,7 +1498,6 @@
     ```
     """
 
-    @interfaces.legacy_cropping2d_support
     def __init__(self, cropping=((0, 0), (0, 0)),
                  data_format=None, **kwargs):
         super(Cropping2D, self).__init__(**kwargs)
@@ -1653,7 +1634,6 @@
             `(batch, depth, first_cropped_axis, second_cropped_axis, third_cropped_axis)`
     """
 
-    @interfaces.legacy_cropping3d_support
     def __init__(self, cropping=((1, 1), (1, 1), (1, 1)),
                  data_format=None, **kwargs):
         super(Cropping3D, self).__init__(**kwargs)
@@ -1783,7 +1763,3 @@
 SeparableConvolution2D = SeparableConv2D
 Convolution2DTranspose = Conv2DTranspose
 Deconvolution2D = Deconv2D = Conv2DTranspose
-
-# Legacy aliases
-AtrousConv1D = AtrousConvolution1D
-AtrousConv2D = AtrousConvolution2D