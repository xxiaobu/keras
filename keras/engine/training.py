--- conflicted
+++ resolved
@@ -2047,15 +2047,9 @@
                     # Compatibility with the generators
                     # used for training.
                     if len(generator_output) == 2:
-<<<<<<< HEAD
-                        x, y = generator_output  # pylint: disable=unpacking-non-sequence
+                        x, _ = generator_output  # pylint: disable=unpacking-non-sequence
                     elif len(generator_output) == 3:
-                        x, y, _ = generator_output  # pylint: disable=unpacking-non-sequence
-=======
-                        x, _ = generator_output
-                    elif len(generator_output) == 3:
-                        x, _, _ = generator_output
->>>>>>> 4992707d
+                        x, _, _ = generator_output  # pylint: disable=unpacking-non-sequence
                     else:
                         raise ValueError('output of generator should be '
                                          'a tuple `(x, y, sample_weight)` '
